--- conflicted
+++ resolved
@@ -515,11 +515,7 @@
                                                           m1*lal.MSUN_SI, m2*lal.MSUN_SI, 
                                                           s1[0], s1[1], s1[2],
                                                           s2[0], s2[1], s2[2],
-<<<<<<< HEAD
-                                                          self.fmin, 0.0, self.fref,
-=======
-                                                          self.fmin, self.fs[-1], 100.0,
->>>>>>> d08621a1
+                                                          self.fmin, self.fs[-1], self.fref,
                                                           d, i, 
                                                           0.0, 0.0,
                                                           None, None, 
@@ -582,12 +578,8 @@
                 sec += 1
                 ns -= 1e9
                 
-<<<<<<< HEAD
-            tgps = lal.LIGOTimeGPS(sec, ns)
-=======
             tgps = lal.LIGOTimeGPS(sec, nanoseconds=ns)
 
->>>>>>> d08621a1
             gmst = lal.GreenwichMeanSiderealTime(tgps)
 
             if d == 'H1':
