#!/usr/bin/env python

from __future__ import print_function

import acor
from argparse import ArgumentParser
import ptemcee
import glob
import gzip
import lal
import lalsimulation as ls
import multiprocessing as multi
import numpy as np
import posterior as pos
import pylal.frutils as fu
import sys

class LogLikelihood(object):
    def __init__(self, lnpost):
        self.lnpost = lnpost

    def __call__(self, params):
        return self.lnpost.log_likelihood(params)

class LogPrior(object):
    def __init__(self, lnpost):
        self.lnpost = lnpost

    def __call__(self, params):
        return self.lnpost.log_prior(params)

class ArgmaxLogLikelihoodPhiD(object):
    def __init__(self, lnpost):
        self.lnpost = lnpost

    def __call__(self, params):
        return self.lnpost.argmax_log_likelihood_phid(params)

class MalmquistSNR(object):
    def __init__(self, lnpost):
        self.lnpost = lnpost

    def __call__(self, params):
        return self.lnpost.malmquist_snr(params)

# Workaround for stupid 2.6 that doesn't have gzip context manager
class GzipContextManager(object):
    def __init__(self, *args, **kwargs):
        self._args = args
        self._kwargs = kwargs
        self._gzipfile = None

    def __enter__(self):
        self._gzipfile = gzip.open(*self._args, **self._kwargs)
        return self._gzipfile

    def __exit__(self, ex1, ex2, ex3):
        if self._gzipfile is not None:
            self._gzipfile.close()
            
        # Didn't handle any exceptions
        return False

def my_open(*args, **kwargs):
    if kwargs.pop('gz', False):
        return GzipContextManager(args[0] + '.gz', *args[1:], **kwargs)
    else:
        return open(*args, **kwargs)

def reset_files(ntemps, gz=False):
    for i in range(ntemps):
        with my_open('chain.{0:02d}.dat'.format(i), 'r', gz=gz) as inp:
            header = inp.readline()
        with my_open('chain.{0:02d}.dat'.format(i), 'w', gz=gz) as out:
            out.write(header)

        with my_open('chain.{0:02d}.lnlike.dat'.format(i), 'r', gz=gz) as inp:
            header = inp.readline()
        with my_open('chain.{0:02d}.lnlike.dat'.format(i), 'w', gz=gz) as out:
            out.write(header)

        with my_open('chain.{0:02d}.lnpost.dat'.format(i), 'r', gz=gz) as inp:
            header = inp.readline()
        with my_open('chain.{0:02d}.lnpost.dat'.format(i), 'w', gz=gz) as out:
            out.write(header)

def fix_malmquist(p0, lnposterior, rho_min, nthreads=1):
    """Returns a new set of parameters that satisfy the malmquist snr
    limit by choosing uniformly in allowed distances for any
    parameters that initially fail the malmquist test.

    :param p0: The initial parameter set ``(Ntemps, Nwalkers, Nparams)``

    :param lnposterior: The posterior object.

    :param rho_min: The Malmquist SNR limit.

    :param nthreads: The number of threads to use in computing the
      Malmquist SNR.

    """

    print('Fixing up SNR\'s for Malmquist limits')
    print('')
    sys.stdout.flush()

    if args.nthreads > 1:
        pool = multi.Pool(args.nthreads)
        mm = pool.map
    else:
        mm = map

    msnr = MalmquistSNR(lnposterior)

    rhos = list(mm(msnr, p0.reshape((-1, nparams))))

    for rho, p in zip(rhos, p0.reshape((-1, nparams))):
        if rho < rho_min:
            p = lnposterior.to_params(p)
            d = np.exp(p['log_dist'])
            dmax = rho * d / args.malmquist_snr
            p['log_dist'] = np.log(dmax) + (1.0/3.0)*np.log(np.random.uniform())

    return p0
    

def recenter_best(chains, best, lnpost, malmquist_snr, shrinkfactor=10.0, nthreads=1):
    """Returns the given chains re-centered about the best point.

    :param chains: Shape ``(NTemps, NWalkers, NParams)``.

    :param best: The best point from the chain.

    :param lnpost: Log-posterior object (used to check prior bounds).

    :param shrinkfactor: The shrinkage factor in each dimension with
      respect to the spread of ``chain[0, :, :]``.

    """

    cov = np.cov(chains[0,:,:], rowvar = 0)
    cov /= shrinkfactor*shrinkfactor

    new_chains = np.random.multivariate_normal(best, cov, size=chains.shape[:-1])

    for i in range(new_chains.shape[0]):
        for j in range(new_chains.shape[1]):
            while lnpost.log_prior(new_chains[i,j,:]) == float('-inf'):
                new_chains[i,j,:] = np.random.multivariate_normal(best, cov)

    new_chains[0,0,:] = best

    if malmquist_snr is not None:
        new_chains = fix_malmquist(new_chains, lnpost, malmquist_snr, nthreads=nthreads)

    return new_chains

if __name__ == '__main__':
    parser = ArgumentParser(description='run an ensemble MCMC analysis of a GW event')

    parser.add_argument('--dataseed', metavar='N', type=int, help='seed for data generation')

    parser.add_argument('--ifo', metavar='IN', default=[], action='append', help='incorporate IFO in the analysis')
    parser.add_argument('--cache', metavar='CFILE', default=[], action='append', help='cache file associated with IFO')
    parser.add_argument('--channel', metavar='CHAN', default=[], action='append', help='channel assoicated with IFO strain in cache')

    parser.add_argument('--psd', metavar='PSD_FILE', help='file giving the PSDs in the analysis (one column per detector)')

    parser.add_argument('--data-start-sec', metavar='N', type=int, help='GPS integer seconds of data start')

    parser.add_argument('--seglen', metavar='DT', type=float, help='data segment length')

    parser.add_argument('--srate', metavar='R', default=16384.0, type=float, help='sample rate (in Hz)')

    parser.add_argument('--fmin', metavar='F', default=20.0, type=float, help='minimum frequency for integration/waveform')
    parser.add_argument('--fref', metavar='F', default=100.0, type=float, help='frequency at which time-dependent quantities are computed')

    parser.add_argument('--malmquist-snr', metavar='SNR', type=float, help='SNR threshold for Malmquist prior')

    parser.add_argument('--mmin', metavar='M', default=1.0, type=float, help='minimum component mass')
    parser.add_argument('--mmax', metavar='M', default=35.0, type=float, help='maximum component mass')
    parser.add_argument('--dmax', metavar='D', default=1000.0, type=float, help='maximim distance (Mpc)')

    parser.add_argument('--noise-only', action='store_true', help='run with only a noise model')

    parser.add_argument('--inj-xml', metavar='XML_FILE', help='LAL XML containing sim_inspiral table')
    parser.add_argument('--event', metavar='N', type=int, default=0, help='row index in XML table')

    parser.add_argument('--npsdfit', metavar='N', type=int, default=4, help='number of PSD fitting parameters')

    parser.add_argument('--start-position', metavar='FILE', help='file containing starting positions for chains')

    parser.add_argument('--nwalkers', metavar='N', type=int, default=100, help='number of ensemble walkers')
    parser.add_argument('--nensembles', metavar='N', type=int, default=100, help='number of ensembles to accumulate')
    parser.add_argument('--nthin', metavar='N', type=int, default=10, help='number of setps to take between each saved ensemble state')
    parser.add_argument('--ntemps', metavar='N', type=int, default=8, help='number of temperatures')

    parser.add_argument('--nthreads', metavar='N', type=int, default=1, help='number of concurrent threads to use')

<<<<<<< HEAD
    parser.add_argument('--Tmax', metavar='T', type=float, default=200.0, help='maximum temperature in the PT ladder')
    parser.add_argument('--ntemps', metavar='N', type=int, help='number of temperatures in PT ladder')
    parser.add_argument('--adapt', action='store_true', help='Dynamically adapt temperature ladder.')
=======
    parser.add_argument('--Tmax', metavar='T', type=float, default=np.inf, help='maximum temperature in the PT ladder')
>>>>>>> 27f26571

    parser.add_argument('--restart', default=False, action='store_true', help='continue a previously-existing run')

    parser.add_argument('--mpi', action='store_true', help='Run under MPI.')
    parser.add_argument('--no-gzip', action='store_true', help='Don\'t gzip output files.')

    args=parser.parse_args()
    gz = not args.no_gzip

    if len(args.ifo) == 0:
        args.ifo = ['H1', 'L1', 'V1']

    time_data = None
    if not (args.cache == []):
        time_data = []
        for cache, channel in zip(args.cache, args.channel):
            with open(cache, 'r') as inp:
                cache=fu.Cache.fromfile(inp)
                fcache=fu.FrameCache(cache)

                time_data.append(fcache.fetch(channel, args.data_start_sec, args.data_start_sec+args.seglen))

    if args.psd is not None:
        psd = list(np.transpose(np.loadtxt(args.psd)))
    else:
        psd = None

    # By default, start at GPS 0
    if args.data_start_sec is not None:
        gps_start = lal.LIGOTimeGPS(args.data_start_sec)
    else:
        gps_start = lal.LIGOTimeGPS(0)

    if args.noise_only:
        lnposterior = pos.NoiseOnlyPosterior(time_data=time_data,
                                             inj_xml=args.inj_xml,
                                             T=args.seglen,
                                             time_offset=gps_start,
                                             srate=args.srate,
                                             malmquist_snr=args.malmquist_snr,
                                             mmin=args.mmin,
                                             mmax=args.mmax,
                                             dmax=args.dmax,
                                             dataseed=args.dataseed,
                                             approx=ls.SpinTaylorT4,
                                             fmin=args.fmin,
                                             fref=args.fref,
                                             detectors=args.ifo,
                                             psd=psd,
                                             npsdfit=args.npsdfit)
        nparams = lnposterior.no_nparams
    else:
        lnposterior = pos.TimeMarginalizedPosterior(time_data=time_data,
                                                    inj_xml=args.inj_xml,
                                                    T=args.seglen,
                                                    time_offset=gps_start,
                                                    srate=args.srate,
                                                    malmquist_snr=args.malmquist_snr,
                                                    mmin=args.mmin,
                                                    mmax=args.mmax,
                                                    dmax=args.dmax,
                                                    dataseed=args.dataseed,
                                                    approx=ls.SpinTaylorT4,
                                                    fmin=args.fmin,
                                                    fref=args.fref,
                                                    detectors=args.ifo,
                                                    psd=psd,
                                                    npsdfit=args.npsdfit)
        nparams = lnposterior.tm_nparams


    pool = None
    if args.mpi:
        pool = MPIPool(loadbalance=True)
        if not pool.is_master():
            pool.wait()
            sys.exit(0)

    sampler = ptemcee.Sampler(args.nwalkers, nparams,
                              LogLikelihood(lnposterior),
                              LogPrior(lnposterior),
                              Tmax=args.Tmax, ntemps=args.ntemps,
                              threads=args.nthreads, pool=pool)

    Ts = 1.0/sampler.betas
    NTs = len(Ts)

    # Set up initial configuration
    p0 = np.zeros((NTs, args.nwalkers, nparams))
    means = []
    if args.restart:
        try:
            for i in range(NTs):
                p0[i, :, :] = np.loadtxt('chain.%02d.dat'%i)[-args.nwalkers:,:]

            means = list(np.mean(np.loadtxt('chain.00.dat').reshape((-1, args.nwalkers, nparams)), axis=1))
        except:
            for i in range(NTs):
                p0[i,:,:] = lnposterior.draw_prior(shape=(args.nwalkers,)).view(float).reshape((args.nwalkers, nparams))

            if args.malmquist_snr is not None:
                fix_malmquist(p0, lnposterior, args.malmquist_snr, nthreads=args.nthreads)
            means = []
            
            # Since we failed to load the old chain, don't restart
            args.restart = False
    elif args.start_position is not None:
        p0 = np.loadtxt(args.start_position).reshape((NTs, args.nwalkers, nparams))
        
        if args.malmquist_snr is not None:
            fix_malmquist(p0, lnposterior, args.malmquist_snr, nthreads=args.nthreads)
    else:
        for i in range(NTs):
            p0[i,:,:] = lnposterior.draw_prior(shape=(args.nwalkers,)).view(float).reshape((args.nwalkers, nparams))

        if args.malmquist_snr is not None:
            fix_malmquist(p0, lnposterior, args.malmquist_snr, nthreads=args.nthreads)

    with open('sampler-params.dat', 'w') as out:
        out.write('# NTemps NWalkers Nthin\n')
        out.write('{0:d} {1:d} {2:d}\n'.format(NTs, args.nwalkers, args.nthin))

    freq_data_columns = (lnposterior.fs,)
    for d in lnposterior.data:
        freq_data_columns = freq_data_columns + (np.real(d), np.imag(d))
    np.savetxt('freq-data.dat', np.column_stack(freq_data_columns))

    with open('command-line.txt', 'w') as out:
        out.write(' '.join(sys.argv) + '\n')

    # Set up headers:
    if not args.restart:
        with my_open('temperatures.dat', 'w', gz=gz) as out:
            out.write('# cycle ' + ' '.join('temperature{0:02d}'.format(i) for i in range(NTs)) + '\n')
            np.savetxt(out, np.concatenate(([0], 1 / sampler.betas)).reshape((1,-1)))
        for i in range(NTs):
            with my_open('chain.%02d.dat'%i, 'w', gz=gz) as out:
                header = lnposterior.header
                out.write('# cycle ' + header + '\n')

            with my_open('chain.%02d.lnlike.dat'%i, 'w', gz=gz) as out:
                out.write('# cycle lnlike0 lnlike1 ...\n')

            with my_open('chain.%02d.lnpost.dat'%i, 'w', gz=gz) as out:
                out.write('# cycle lnpost0 lnpost1 ...\n')

    print('Beginning ensemble evolution.')
    print('')
    sys.stdout.flush()

    lnpost = None
    lnlike = None
    old_best_lnlike = None
    reset = False
    t = 0
    while True:
<<<<<<< HEAD
        p0, lnpost, lnlike = sampler.run_mcmc(p0, iterations=args.nthin, storechain=False, adapt=args.adapt)
=======
        for p0, lnpost, lnlike in sampler.sample(p0, lnprob0=lnpost, lnlike0=lnlike, iterations=args.nthin, storechain=False, adapt=True):
            pass
>>>>>>> 27f26571
        t += args.nthin

        print('afrac = ', ' '.join(map(lambda x: '{0:6.3f}'.format(x), np.mean(sampler.acceptance_fraction, axis=1))))
        print('tfrac = ', ' '.join(map(lambda x: '{0:6.3f}'.format(x), sampler.tswap_acceptance_fraction)))
        sys.stdout.flush()
        
        if reset:
            reset_files(NTs, gz=gz)
            reset = False
        with my_open('temperatures.dat', 'a') as out:
            np.savetxt(out, np.concatenate(([t], 1 / sampler.betas)).reshape((1,-1)))
        for i in range(NTs):
            with my_open('chain.{0:02d}.dat'.format(i), 'a', gz=gz) as out:
                np.savetxt(out, np.concatenate((t * np.ones(p0.shape[1:-1] + (1,)), p0[i,:,:]), axis=-1))
            with my_open('chain.{0:02d}.lnlike.dat'.format(i), 'a', gz=gz) as out:
                np.savetxt(out, np.concatenate(([t], lnlike[i,:])).reshape((1,-1)))
            with my_open('chain.{0:02d}.lnpost.dat'.format(i), 'a', gz=gz) as out:
                np.savetxt(out, np.concatenate(([t], lnpost[i,:])).reshape((1,-1)))

        maxlnlike = np.max(lnlike)
            
        if old_best_lnlike is None:
            old_best_lnlike = maxlnlike
            
            if not args.restart:
                # If on first iteration, then start centered around
                # the best point so far
                imax = np.argmax(lnlike)
                best = p0.reshape((-1, p0.shape[-1]))[imax,:]
                p0 = recenter_best(p0, best, lnposterior, args.malmquist_snr, shrinkfactor=10.0, nthreads=args.nthreads)

                lnpost = None
                lnlike = None
                sampler.reset()

        if maxlnlike > old_best_lnlike + p0.shape[-1]/2.0:
            old_best_lnlike = maxlnlike
            reset = True
            means = []

            imax = np.argmax(lnlike)
            best = p0.reshape((-1, p0.shape[-1]))[imax,:]
            p0 = recenter_best(p0, best, lnposterior, args.malmquist_snr, shrinkfactor=10.0, nthreads=args.nthreads)
            
            # And reset the log(L) values
            lnpost = None
            lnlike = None
            sampler.reset()

            print('Found new best likelihood of {0:.1f}.'.format(old_best_lnlike))
            print('Resetting around parameters ')
            best_params = lnposterior.to_params(best).squeeze()
            for n in best_params.dtype.names:
                print(n + ':', best_params[n])
            print('')
            sys.stdout.flush()

        means.append(np.mean(p0[0, :, :], axis=0))

        ameans = np.array(means)
        ameans = ameans[int(round(0.2*ameans.shape[0])):, :]
        taumax = float('-inf')
        for j in range(ameans.shape[1]):
            try:
                tau = acor.acor(ameans[:,j])[0]
            except:
                tau = float('inf')

            taumax = max(tau, taumax)

        ndone = int(round(ameans.shape[0]/taumax))

        print('Computed {0:d} effective ensembles (max correlation length is {1:g})'.format(ndone, taumax))
        print('')
        sys.stdout.flush()

        if ndone > args.nensembles:
            break<|MERGE_RESOLUTION|>--- conflicted
+++ resolved
@@ -197,13 +197,8 @@
 
     parser.add_argument('--nthreads', metavar='N', type=int, default=1, help='number of concurrent threads to use')
 
-<<<<<<< HEAD
-    parser.add_argument('--Tmax', metavar='T', type=float, default=200.0, help='maximum temperature in the PT ladder')
-    parser.add_argument('--ntemps', metavar='N', type=int, help='number of temperatures in PT ladder')
+    parser.add_argument('--Tmax', metavar='T', type=float, default=np.inf, help='maximum temperature in the PT ladder')
     parser.add_argument('--adapt', action='store_true', help='Dynamically adapt temperature ladder.')
-=======
-    parser.add_argument('--Tmax', metavar='T', type=float, default=np.inf, help='maximum temperature in the PT ladder')
->>>>>>> 27f26571
 
     parser.add_argument('--restart', default=False, action='store_true', help='continue a previously-existing run')
 
@@ -360,12 +355,7 @@
     reset = False
     t = 0
     while True:
-<<<<<<< HEAD
         p0, lnpost, lnlike = sampler.run_mcmc(p0, iterations=args.nthin, storechain=False, adapt=args.adapt)
-=======
-        for p0, lnpost, lnlike in sampler.sample(p0, lnprob0=lnpost, lnlike0=lnlike, iterations=args.nthin, storechain=False, adapt=True):
-            pass
->>>>>>> 27f26571
         t += args.nthin
 
         print('afrac = ', ' '.join(map(lambda x: '{0:6.3f}'.format(x), np.mean(sampler.acceptance_fraction, axis=1))))
