#!/usr/bin/env python

import acor
from argparse import ArgumentParser
import ptemcee
import glob
import gzip
import lal
import lalsimulation as ls
import multiprocessing as multi
import numpy as np
import posterior as pos
import pylal.frutils as fu
import sys

class LogLikelihood(object):
    def __init__(self, lnpost):
        self.lnpost = lnpost

    def __call__(self, params):
        return self.lnpost.log_likelihood(params)

class LogPrior(object):
    def __init__(self, lnpost):
        self.lnpost = lnpost

    def __call__(self, params):
        return self.lnpost.log_prior(params)

class ArgmaxLogLikelihoodPhiD(object):
    def __init__(self, lnpost):
        self.lnpost = lnpost

    def __call__(self, params):
        return self.lnpost.argmax_log_likelihood_phid(params)

class MalmquistSNR(object):
    def __init__(self, lnpost):
        self.lnpost = lnpost

    def __call__(self, params):
        return self.lnpost.malmquist_snr(params)

# Workaround for stupid 2.6 that doesn't have gzip context manager
class GzipContextManager(object):
    def __init__(self, *args):
        self._args = args
        self._gzipfile = None

    def __enter__(self):
        self._gzipfile = gzip.open(*self._args)
        return self._gzipfile

    def __exit__(self, ex1, ex2, ex3):
        if self._gzipfile is not None:
            self._gzipfile.close()
            
        # Didn't handle any exceptions
        return False

def mywith_gzip_open(*args):
    return GzipContextManager(*args)

def reset_files(ntemps):
    for i in range(ntemps):
        with mywith_gzip_open('chain.{0:02d}.dat.gz'.format(i), 'r') as inp:
            header = inp.readline()
        with mywith_gzip_open('chain.{0:02d}.dat.gz'.format(i), 'w') as out:
            out.write(header)

        with mywith_gzip_open('chain.{0:02d}.lnlike.dat.gz'.format(i), 'r') as inp:
            header = inp.readline()
        with mywith_gzip_open('chain.{0:02d}.lnlike.dat.gz'.format(i), 'w') as out:
            out.write(header)

        with mywith_gzip_open('chain.{0:02d}.lnpost.dat.gz'.format(i), 'r') as inp:
            header = inp.readline()
        with mywith_gzip_open('chain.{0:02d}.lnpost.dat.gz'.format(i), 'w') as out:
            out.write(header)

def fix_malmquist(p0, lnposterior, rho_min, nthreads=1):
    """Returns a new set of parameters that satisfy the malmquist snr
    limit by choosing uniformly in allowed distances for any
    parameters that initially fail the malmquist test.

    :param p0: The initial parameter set ``(Ntemps, Nwalkers, Nparams)``

    :param lnposterior: The posterior object.

    :param rho_min: The Malmquist SNR limit.

    :param nthreads: The number of threads to use in computing the
      Malmquist SNR.

    """

    print 'Fixing up SNR\'s for Malmquist limits'
    print
    sys.stdout.flush()

    if args.nthreads > 1:
        pool = multi.Pool(args.nthreads)
        mm = pool.map
    else:
        mm = map

    msnr = MalmquistSNR(lnposterior)

    rhos = list(mm(msnr, p0.reshape((-1, nparams))))

    for rho, p in zip(rhos, p0.reshape((-1, nparams))):
        if rho < rho_min:
            p = lnposterior.to_params(p)
            d = np.exp(p['log_dist'])
            dmax = rho * d / args.malmquist_snr
            p['log_dist'] = np.log(dmax) + (1.0/3.0)*np.log(np.random.uniform())

    return p0
    

def recenter_best(chains, best, lnpost, malmquist_snr, shrinkfactor=10.0, nthreads=1):
    """Returns the given chains re-centered about the best point.

    :param chains: Shape ``(NTemps, NWalkers, NParams)``.

    :param best: The best point from the chain.

    :param lnpost: Log-posterior object (used to check prior bounds).

    :param shrinkfactor: The shrinkage factor in each dimension with
      respect to the spread of ``chain[0, :, :]``.

    """

    cov = np.cov(chains[0,:,:], rowvar = 0)
    cov /= shrinkfactor*shrinkfactor

    new_chains = np.random.multivariate_normal(best, cov, size=chains.shape[:-1])

    for i in range(new_chains.shape[0]):
        for j in range(new_chains.shape[1]):
            while lnpost.log_prior(new_chains[i,j,:]) == float('-inf'):
                new_chains[i,j,:] = np.random.multivariate_normal(best, cov)

    new_chains[0,0,:] = best

    if malmquist_snr is not None:
        new_chains = fix_malmquist(new_chains, lnpost, malmquist_snr, nthreads=nthreads)

    return new_chains

if __name__ == '__main__':
    parser = ArgumentParser(description='run an ensemble MCMC analysis of a GW event')

    parser.add_argument('--dataseed', metavar='N', type=int, help='seed for data generation')

    parser.add_argument('--ifo', metavar='IN', default=[], action='append', help='incorporate IFO in the analysis')
    parser.add_argument('--cache', metavar='CFILE', default=[], action='append', help='cache file associated with IFO')
    parser.add_argument('--channel', metavar='CHAN', default=[], action='append', help='channel assoicated with IFO strain in cache')

    parser.add_argument('--psd', metavar='PSD_FILE', help='file giving the PSDs in the analysis (one column per detector)')

    parser.add_argument('--data-start-sec', metavar='N', type=int, help='GPS integer seconds of data start')

    parser.add_argument('--seglen', metavar='DT', type=float, help='data segment length')

    parser.add_argument('--srate', metavar='R', default=16384.0, type=float, help='sample rate (in Hz)')

    parser.add_argument('--fmin', metavar='F', default=20.0, type=float, help='minimum frequency for integration/waveform')
    parser.add_argument('--fref', metavar='F', default=100.0, type=float, help='frequency at which time-dependent quantities are computed')

    parser.add_argument('--malmquist-snr', metavar='SNR', type=float, help='SNR threshold for Malmquist prior')

    parser.add_argument('--mmin', metavar='M', default=1.0, type=float, help='minimum component mass')
    parser.add_argument('--mmax', metavar='M', default=35.0, type=float, help='maximum component mass')
    parser.add_argument('--dmax', metavar='D', default=1000.0, type=float, help='maximim distance (Mpc)')

    parser.add_argument('--noise-only', action='store_true', help='run with only a noise model')

    parser.add_argument('--inj-xml', metavar='XML_FILE', help='LAL XML containing sim_inspiral table')
    parser.add_argument('--event', metavar='N', type=int, default=0, help='row index in XML table')

    parser.add_argument('--npsdfit', metavar='N', type=int, default=4, help='number of PSD fitting parameters')

    parser.add_argument('--start-position', metavar='FILE', help='file containing starting positions for chains')

    parser.add_argument('--nwalkers', metavar='N', type=int, default=100, help='number of ensemble walkers')
    parser.add_argument('--nensembles', metavar='N', type=int, default=100, help='number of ensembles to accumulate')
    parser.add_argument('--nthin', metavar='N', type=int, default=10, help='number of setps to take between each saved ensemble state')

    parser.add_argument('--nthreads', metavar='N', type=int, default=1, help='number of concurrent threads to use')

    parser.add_argument('--Tmax', metavar='T', type=float, default=200.0, help='maximum temperature in the PT ladder')
    parser.add_argument('--ntemps', metavar='N', type=int, help='number of temperatures in PT ladder')

    parser.add_argument('--restart', default=False, action='store_true', help='continue a previously-existing run')

    parser.add_argument('--mpi', action='store_true', help='Run under MPI.')

    args=parser.parse_args()

    if len(args.ifo) == 0:
        args.ifo = ['H1', 'L1', 'V1']

    time_data = None
    if not (args.cache == []):
        time_data = []
        for cache, channel in zip(args.cache, args.channel):
            with open(cache, 'r') as inp:
                cache=fu.Cache.fromfile(inp)
                fcache=fu.FrameCache(cache)

                time_data.append(fcache.fetch(channel, args.data_start_sec, args.data_start_sec+args.seglen))

    if args.psd is not None:
        psd = list(np.transpose(np.loadtxt(args.psd)))
    else:
        psd = None

    # By default, start at GPS 0
    if args.data_start_sec is not None:
        gps_start = lal.LIGOTimeGPS(args.data_start_sec)
    else:
        gps_start = lal.LIGOTimeGPS(0)

    if args.noise_only:
        lnposterior = pos.NoiseOnlyPosterior(time_data=time_data,
                                             inj_xml=args.inj_xml,
                                             T=args.seglen,
                                             time_offset=gps_start,
                                             srate=args.srate,
                                             malmquist_snr=args.malmquist_snr,
                                             mmin=args.mmin,
                                             mmax=args.mmax,
                                             dmax=args.dmax,
                                             dataseed=args.dataseed,
                                             approx=ls.SpinTaylorT4,
                                             fmin=args.fmin,
                                             fref=args.fref,
                                             detectors=args.ifo,
                                             psd=psd,
                                             npsdfit=args.npsdfit)
        nparams = lnposterior.no_nparams
    else:
        lnposterior = pos.TimeMarginalizedPosterior(time_data=time_data,
                                                    inj_xml=args.inj_xml,
                                                    T=args.seglen,
                                                    time_offset=gps_start,
                                                    srate=args.srate,
                                                    malmquist_snr=args.malmquist_snr,
                                                    mmin=args.mmin,
                                                    mmax=args.mmax,
                                                    dmax=args.dmax,
                                                    dataseed=args.dataseed,
                                                    approx=ls.SpinTaylorT4,
                                                    fmin=args.fmin,
                                                    fref=args.fref,
                                                    detectors=args.ifo,
                                                    psd=psd,
                                                    npsdfit=args.npsdfit)
        nparams = lnposterior.tm_nparams


<<<<<<< HEAD
    sampler = ptemcee.Sampler(args.nwalkers, nparams,
                              LogLikelihood(lnposterior),
                              LogPrior(lnposterior), threads=args.nthreads,
                              Tmax=args.Tmax)
=======
    pool = None
    if args.mpi:
        pool = MPIPool(loadbalance=True)
        if not pool.is_master():
            pool.wait()
            sys.exit(0)

    sampler = emcee.PTSampler(None, args.nwalkers, nparams,
                              LogLikelihood(lnposterior),
                              LogPrior(lnposterior),
                              Tmax=args.Tmax, ntemps=args.ntemps,
                              threads=args.nthreads, pool=pool)
>>>>>>> 19c7bb40

    Ts = 1.0/sampler.betas
    NTs = len(Ts)

    # Set up initial configuration
    p0 = np.zeros((NTs, args.nwalkers, nparams))
    means = []
    if args.restart:
        try:
            for i in range(NTs):
                p0[i, :, :] = np.loadtxt('chain.%02d.dat.gz'%i)[-args.nwalkers:,:]

            means = list(np.mean(np.loadtxt('chain.00.dat.gz').reshape((-1, args.nwalkers, nparams)), axis=1))
        except:
            for i in range(NTs):
                p0[i,:,:] = lnposterior.draw_prior(shape=(args.nwalkers,)).view(float).reshape((args.nwalkers, nparams))

            if args.malmquist_snr is not None:
                fix_malmquist(p0, lnposterior, args.malmquist_snr, nthreads=args.nthreads)
            means = []
            
            # Since we failed to load the old chain, don't restart
            args.restart = False
    elif args.start_position is not None:
        p0 = np.loadtxt(args.start_position).reshape((NTs, args.nwalkers, nparams))
        
        if args.malmquist_snr is not None:
            fix_malmquist(p0, lnposterior, args.malmquist_snr, nthreads=args.nthreads)
    else:
        for i in range(NTs):
            p0[i,:,:] = lnposterior.draw_prior(shape=(args.nwalkers,)).view(float).reshape((args.nwalkers, nparams))

        if args.malmquist_snr is not None:
            fix_malmquist(p0, lnposterior, args.malmquist_snr, nthreads=args.nthreads)

    np.savetxt('temperatures.dat', Ts.reshape((1,-1)))
    with open('sampler-params.dat', 'w') as out:
        out.write('# NTemps NWalkers Nthin\n')
        out.write('{0:d} {1:d} {2:d}\n'.format(NTs, args.nwalkers, args.nthin))

    freq_data_columns = (lnposterior.fs,)
    for d in lnposterior.data:
        freq_data_columns = freq_data_columns + (np.real(d), np.imag(d))
    np.savetxt('freq-data.dat.gz', np.column_stack(freq_data_columns))

    with open('command-line.txt', 'w') as out:
        out.write(' '.join(sys.argv) + '\n')

    # Set up headers:
    if not args.restart:
        for i in range(NTs):
            with mywith_gzip_open('chain.%02d.dat.gz'%i, 'w') as out:
                header = lnposterior.header
                out.write('# ' + header + '\n')

            with mywith_gzip_open('chain.%02d.lnlike.dat.gz'%i, 'w') as out:
                out.write('# lnlike0 lnlike1 ...\n')

            with mywith_gzip_open('chain.%02d.lnpost.dat.gz'%i, 'w') as out:
                out.write('# lnpost0 lnpost1 ...\n')

    print 'Beginning ensemble evolution.'
    print
    sys.stdout.flush()

    lnpost = None
    lnlike = None
    old_best_lnlike = None
    reset = False
    while True:
        for p0, lnpost, lnlike in sampler.sample(p0, iterations=args.nthin, storechain=False):
            pass

        print 'afrac = ', ' '.join(map(lambda x: '{0:6.3f}'.format(x), np.mean(sampler.acceptance_fraction, axis=1)))
        print 'tfrac = ', ' '.join(map(lambda x: '{0:6.3f}'.format(x), sampler.tswap_acceptance_fraction))
        sys.stdout.flush()
        
        if reset:
            reset_files(NTs)
            reset = False
        for i in range(NTs):
            with mywith_gzip_open('chain.{0:02d}.dat.gz'.format(i), 'a') as out:
                np.savetxt(out, p0[i,:,:])
            with mywith_gzip_open('chain.{0:02d}.lnlike.dat.gz'.format(i), 'a') as out:
                np.savetxt(out, lnlike[i,:].reshape((1,-1)))
            with mywith_gzip_open('chain.{0:02d}.lnpost.dat.gz'.format(i), 'a') as out:
                np.savetxt(out, lnpost[i,:].reshape((1,-1)))

        maxlnlike = np.max(lnlike)
            
        if old_best_lnlike is None:
            old_best_lnlike = maxlnlike
            
            if not args.restart:
                # If on first iteration, then start centered around
                # the best point so far
                imax = np.argmax(lnlike)
                best = p0.reshape((-1, p0.shape[-1]))[imax,:]
                p0 = recenter_best(p0, best, lnposterior, args.malmquist_snr, shrinkfactor=10.0, nthreads=args.nthreads)

                lnpost = None
                lnlike = None
                sampler.reset()

        if maxlnlike > old_best_lnlike + p0.shape[-1]/2.0:
            old_best_lnlike = maxlnlike
            reset = True
            means = []

            imax = np.argmax(lnlike)
            best = p0.reshape((-1, p0.shape[-1]))[imax,:]
            p0 = recenter_best(p0, best, lnposterior, args.malmquist_snr, shrinkfactor=10.0, nthreads=args.nthreads)
            
            # And reset the log(L) values
            lnpost = None
            lnlike = None
            sampler.reset()

            print 'Found new best likelihood of {0:.1f}.'.format(old_best_lnlike)
            print 'Resetting around parameters '
            best_params = lnposterior.to_params(best).squeeze()
            for n in best_params.dtype.names:
                print n + ':', best_params[n]
            print 
            sys.stdout.flush()

        means.append(np.mean(p0[0, :, :], axis=0))

        ameans = np.array(means)
        ameans = ameans[int(round(0.2*ameans.shape[0])):, :]
        taumax = float('-inf')
        for j in range(ameans.shape[1]):
            try:
                tau = acor.acor(ameans[:,j])[0]
            except:
                tau = float('inf')

            taumax = max(tau, taumax)

        ndone = int(round(ameans.shape[0]/taumax))

        print 'Computed {0:d} effective ensembles (max correlation length is {1:g})'.format(ndone, taumax)
        print
        sys.stdout.flush()

        if ndone > args.nensembles:
            break<|MERGE_RESOLUTION|>--- conflicted
+++ resolved
@@ -261,12 +261,6 @@
         nparams = lnposterior.tm_nparams
 
 
-<<<<<<< HEAD
-    sampler = ptemcee.Sampler(args.nwalkers, nparams,
-                              LogLikelihood(lnposterior),
-                              LogPrior(lnposterior), threads=args.nthreads,
-                              Tmax=args.Tmax)
-=======
     pool = None
     if args.mpi:
         pool = MPIPool(loadbalance=True)
@@ -274,12 +268,11 @@
             pool.wait()
             sys.exit(0)
 
-    sampler = emcee.PTSampler(None, args.nwalkers, nparams,
+    sampler = ptemcee.Sampler(args.nwalkers, nparams,
                               LogLikelihood(lnposterior),
                               LogPrior(lnposterior),
                               Tmax=args.Tmax, ntemps=args.ntemps,
                               threads=args.nthreads, pool=pool)
->>>>>>> 19c7bb40
 
     Ts = 1.0/sampler.betas
     NTs = len(Ts)
